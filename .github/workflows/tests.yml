--- conflicted
+++ resolved
@@ -2,22 +2,18 @@
 
 on:
   push:
-<<<<<<< HEAD
+
     branches:
       - '**'  # Run checks on all branches
-=======
-    branches: [main, dev]
->>>>>>> cb4534a2
+
   pull_request:
     branches:
       - main  # Also run on PRs targeting main
 
 jobs:
-<<<<<<< HEAD
+
   test-lint:
-=======
-  test-lint-format:
->>>>>>> cb4534a2
+
     runs-on: ubuntu-latest
 
     steps:
@@ -26,11 +22,9 @@
       - name: Set up Python
         uses: actions/setup-python@v4
         with:
-<<<<<<< HEAD
+
           python-version: "3.10"
-=======
-          python-version: '3.11'
->>>>>>> cb4534a2
+
 
       - name: Install dependencies
         run: |
@@ -38,7 +32,7 @@
           pip install -r requirements.txt
           pip install pytest black ruff
 
-<<<<<<< HEAD
+
       - name: Run Black (formatting check)
         run: black . --check
 
@@ -51,24 +45,12 @@
   deploy:
     needs: test-lint
     if: github.ref == 'refs/heads/main' && github.event_name == 'push'
-=======
-      - name: Run tests
-        run: pytest
 
-      - name: Run Black (code formatter)
-        run: black . --check
-
-      - name: Run Ruff (linter)
-        run: ruff check . --exit-zero
-
-  deploy:
-    needs: test-lint-format
->>>>>>> cb4534a2
     runs-on: ubuntu-latest
     if: github.ref == 'refs/heads/main' && success()
 
     steps:
-<<<<<<< HEAD
+
       - uses: actions/checkout@v3
 
       - name: Set up Python
@@ -83,7 +65,3 @@
 
       - name: Deploy to Streamlit Cloud (or placeholder)
         run: echo "✅ Deployment step - customize if needed"
-=======
-      - name: Deploy to Streamlit Cloud
-        run: echo "✅ All checks passed. Deploy logic would go here (manual for Streamlit Cloud)."
->>>>>>> cb4534a2
